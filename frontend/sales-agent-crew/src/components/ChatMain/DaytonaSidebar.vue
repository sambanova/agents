<template>
  <div v-if="isOpen" class="fixed inset-y-0 right-0 flex flex-col bg-white border-l border-gray-200 shadow-2xl z-50 overflow-hidden transition-all duration-300" 
       :class="{ 'w-1/2': !isCollapsed, 'w-16': isCollapsed }">
    
    <!-- Header -->
    <div class="sticky top-0 z-10 bg-white p-4 border-b">
      <div class="flex items-center justify-between min-h-[2rem]">
        <!-- Left Side -->
        <div v-if="!isCollapsed" class="flex items-center space-x-3">
          <div class="w-8 h-8 bg-primary-brandColor rounded-lg flex items-center justify-center flex-shrink-0">
            <svg class="w-5 h-5 text-white" fill="none" stroke="currentColor" viewBox="0 0 24 24">
              <path stroke-linecap="round" stroke-linejoin="round" stroke-width="2" d="M10 20l4-16m4 4l4 4-4 4M6 16l-4-4 4-4"></path>
            </svg>
          </div>
          <div>
            <h3 class="text-sm font-semibold text-gray-800">Data Analysis & Artifact Generation</h3>
          </div>
        </div>

        <!-- Collapsed header -->
        <div v-if="isCollapsed" class="flex flex-col items-center space-y-2 w-full">
          <div class="w-8 h-8 bg-primary-brandColor rounded-lg flex items-center justify-center">
            <svg class="w-5 h-5 text-white" fill="none" stroke="currentColor" viewBox="0 0 24 24">
              <path stroke-linecap="round" stroke-linejoin="round" stroke-width="2" d="M10 20l4-16m4 4l4 4-4 4M6 16l-4-4 4-4"></path>
            </svg>
          </div>
        </div>

        <!-- Right Side - Close Button -->
        <div v-if="!isCollapsed">
          <button 
            @click="handleClose"
            class="p-1.5 text-gray-500 hover:bg-gray-100 rounded-full transition-colors"
            aria-label="Close sidebar"
          >
            <svg class="w-5 h-5" fill="none" stroke="currentColor" viewBox="0 0 24 24">
              <path stroke-linecap="round" stroke-linejoin="round" stroke-width="2" d="M6 18L18 6M6 6l12 12"></path>
            </svg>
          </button>
        </div>
      </div>
    </div>
    
    <!-- Content Area -->
    <div v-if="!isCollapsed" class="flex-1 overflow-y-auto h-full">
      <!-- Status Section -->
      <div class="p-4 border-b bg-gray-50">
        <div class="flex items-center space-x-3">
          
          <div class="flex-1">
            <div class="flex items-center space-x-2">
              <span class="text-sm font-medium text-gray-900">{{ currentStatus }}</span>
              <div v-if="isProcessing" class="animate-spin">
                <svg class="w-4 h-4 text-gray-500" viewBox="0 0 24 24" fill="none" stroke="currentColor">
                  <path stroke-linecap="round" stroke-linejoin="round" stroke-width="2" d="M10.325 4.317c.426-1.756 2.924-1.756 3.35 0a1.724 1.724 0 002.573 1.066c1.543-.94 3.31.826 2.37 2.37a1.724 1.724 0 001.065 2.572c1.756.426 1.756 2.924 0 3.35a1.724 1.724 0 00-1.066 2.573c.94 1.543-.826 3.31-2.37 2.37a1.724 1.724 0 00-2.572 1.065c-.426 1.756-2.924 1.756-3.35 0a1.724 1.724 0 00-2.573-1.066c-1.543.94-3.31-.826-2.37-2.37a1.724 1.724 0 00-1.065-2.572c-1.756-.426-1.756-2.924 0-3.35a1.724 1.724 0 001.066-2.573c-.94-1.543.826-3.31 2.37-2.37.996.608 2.296.07 2.572-1.065z"></path>
                  <path stroke-linecap="round" stroke-linejoin="round" stroke-width="2" d="M15 12a3 3 0 11-6 0 3 3 0 016 0z"></path>
                </svg>
              </div>
            </div>
            <div v-if="statusDetails" class="text-xs text-gray-600 mt-1">{{ statusDetails }}</div>
          </div>
        </div>

      </div>

      <!-- Code Section -->
      <div v-if="codeContent" class="border-b">
        <div class="p-4">
          <div class="flex items-center justify-between mb-3">
            <button
              @click="toggleCodeSection"
              class="flex items-center space-x-2 text-left hover:text-primary-brandColor transition-colors"
            >
              <svg :class="{ 'rotate-90': codeExpanded }" class="w-4 h-4 transform transition-transform" fill="none" stroke="currentColor" viewBox="0 0 24 24">
                <path stroke-linecap="round" stroke-linejoin="round" stroke-width="2" d="M9 5l7 7-7 7"></path>
              </svg>
              <h4 class="font-medium text-gray-900">Python Code</h4>
              <span class="text-xs text-gray-500">({{ codeLines }} lines)</span>
            </button>
            
            <button
              v-if="codeExpanded"
              @click="copyCode"
              class="text-xs text-gray-500 hover:text-gray-700 flex items-center space-x-1 px-2 py-1 rounded hover:bg-gray-100"
            >
              <svg class="w-3 h-3" fill="none" stroke="currentColor" viewBox="0 0 24 24">
                <path stroke-linecap="round" stroke-linejoin="round" stroke-width="2" d="M8 16H6a2 2 0 01-2-2V6a2 2 0 012-2h8a2 2 0 012 2v2m-6 12h8a2 2 0 002-2v-8a2 2 0 00-2-2h-8a2 2 0 00-2 2v8a2 2 0 002 2z"></path>
              </svg>
              <span>Copy</span>
            </button>
          </div>
          
          <!-- Expandable Code Display -->
          <div v-if="codeExpanded" class="bg-gray-900 rounded-lg overflow-hidden border">
            <div class="bg-gray-800 px-4 py-2 text-xs text-gray-300 border-b border-gray-700 flex justify-between items-center">
              <span>Python Analysis Script</span>
              <span>{{ codeLines }} lines</span>
            </div>
            <div 
              ref="codeContainer"
              class="p-4 overflow-auto max-h-96"
              style="scrollbar-width: thin; scrollbar-color: #6b7280 #374151;"
            >
              <pre class="text-sm font-mono leading-relaxed"><code v-text="codeContent" style="color: #e5e7eb; white-space: pre-wrap; word-wrap: break-word;"></code></pre>
            </div>
          </div>
          
          <!-- Collapsed Code Preview -->
          <div v-else class="bg-gray-100 rounded-lg p-3 text-sm text-gray-600">
            <div class="font-mono">{{ codePreview }}</div>
          </div>
        </div>
      </div>

      <!-- Artifacts Section -->
      <div v-if="artifacts.length > 0" class="border-b">
        <div class="p-4">
          <div class="flex items-center justify-between mb-3">
            <button
              @click="toggleArtifactsSection"
              class="flex items-center space-x-2 text-left hover:text-primary-brandColor transition-colors"
            >
              <svg :class="{ 'rotate-90': artifactsExpanded }" class="w-4 h-4 transform transition-transform" fill="none" stroke="currentColor" viewBox="0 0 24 24">
                <path stroke-linecap="round" stroke-linejoin="round" stroke-width="2" d="M9 5l7 7-7 7"></path>
              </svg>
              <h4 class="font-medium text-gray-900">Generated Artifacts</h4>
              <span class="text-xs text-gray-500">({{ artifacts.length }} file{{ artifacts.length > 1 ? 's' : '' }})</span>
            </button>
          </div>
          
          <div v-if="artifactsExpanded" class="space-y-4">
            <div 
              v-for="(artifact, index) in artifacts" 
              :key="artifact.id"
              class="bg-gray-50 rounded-lg overflow-hidden border hover:shadow-md transition-shadow cursor-pointer"
              @click="expandArtifact(artifact)"
            >
              <div class="p-3 border-b bg-white">
                <div class="flex items-center justify-between">
                  <div class="flex items-center space-x-2">
                    <!-- File Type Icon -->
                    <div class="w-6 h-6 flex items-center justify-center">
                      <svg v-if="artifact.type === 'image'" class="w-4 h-4 text-primary-brandColor" fill="none" stroke="currentColor" viewBox="0 0 24 24">
                        <path stroke-linecap="round" stroke-linejoin="round" stroke-width="2" d="M9 19v-6a2 2 0 00-2-2H5a2 2 0 00-2 2v6a2 2 0 002 2h2a2 2 0 002-2zm0 0V9a2 2 0 012-2h2a2 2 0 012 2v10m-6 0a2 2 0 002 2h2a2 2 0 002-2m0 0V5a2 2 0 012-2h2a2 2 0 012 2v14a2 2 0 01-2 2h-2a2 2 0 01-2-2z"></path>
                      </svg>
                      <svg v-else-if="artifact.type === 'pdf'" class="w-4 h-4 text-gray-500" fill="none" stroke="currentColor" viewBox="0 0 24 24">
                        <path stroke-linecap="round" stroke-linejoin="round" stroke-width="2" d="M9 12h6m-6 4h6m2 5H7a2 2 0 01-2-2V5a2 2 0 012-2h5.586a1 1 0 01.707.293l5.414 5.414a1 1 0 01.293.707V19a2 2 0 01-2 2z"></path>
                      </svg>
                      <svg v-else-if="artifact.type === 'markdown'" class="w-4 h-4 text-gray-500" fill="none" stroke="currentColor" viewBox="0 0 24 24">
                        <path stroke-linecap="round" stroke-linejoin="round" stroke-width="2" d="M7 21h10a2 2 0 002-2V9.414a1 1 0 00-.293-.707l-5.414-5.414A1 1 0 0012.586 3H7a2 2 0 00-2 2v14a2 2 0 002 2z"></path>
                      </svg>
                      <svg v-else-if="artifact.type === 'html'" class="w-4 h-4 text-gray-500" fill="none" stroke="currentColor" viewBox="0 0 24 24">
                        <path stroke-linecap="round" stroke-linejoin="round" stroke-width="2" d="M10 20l4-16m4 4l4 4-4 4M6 16l-4-4 4-4"></path>
                      </svg>
                      <svg v-else-if="artifact.type === 'powerpoint'" class="w-4 h-4 text-primary-400" fill="none" stroke="currentColor" viewBox="0 0 24 24">
                        <path stroke-linecap="round" stroke-linejoin="round" stroke-width="2" d="M9 12h6m-6 4h6m2 5H7a2 2 0 01-2-2V5a2 2 0 012-2h5.586a1 1 0 01.707.293l5.414 5.414a1 1 0 01.293.707V19a2 2 0 01-2 2z"></path>
                        <path stroke-linecap="round" stroke-linejoin="round" stroke-width="2" d="M8 8h8M8 12h8M8 16h4"></path>
                      </svg>
                      <svg v-else-if="artifact.type === 'csv'" class="w-4 h-4 text-primary-400" fill="none" stroke="currentColor" viewBox="0 0 24 24">
                        <path stroke-linecap="round" stroke-linejoin="round" stroke-width="2" d="M9 12h6m-6 4h6m2 5H7a2 2 0 01-2-2V5a2 2 0 012-2h5.586a1 1 0 01.707.293l5.414 5.414a1 1 0 01.293.707V19a2 2 0 01-2 2z"></path>
                        <path stroke-linecap="round" stroke-linejoin="round" stroke-width="2" d="M9 9h6M9 12h6M9 15h6"></path>
                      </svg>
                      <svg v-else class="w-4 h-4 text-gray-600" fill="none" stroke="currentColor" viewBox="0 0 24 24">
                        <path stroke-linecap="round" stroke-linejoin="round" stroke-width="2" d="M9 12h6m-6 4h6m2 5H7a2 2 0 01-2-2V5a2 2 0 012-2h5.586a1 1 0 01.707.293l5.414 5.414a1 1 0 01.293.707V19a2 2 0 01-2 2z"></path>
                      </svg>
                    </div>
                    <h5 class="font-medium text-sm text-gray-900">{{ artifact.title }}</h5>
                    <span class="text-xs text-gray-500 uppercase">{{ artifact.type }}</span>
                  </div>
                  <div class="flex items-center space-x-2">
                    <button
                      @click.stop="downloadArtifact(artifact)"
                      class="text-xs text-gray-500 hover:text-gray-700 px-2 py-1 rounded hover:bg-gray-100"
                      title="Download file"
                    >
                      <svg class="w-3 h-3" fill="none" stroke="currentColor" viewBox="0 0 24 24">
                        <path stroke-linecap="round" stroke-linejoin="round" stroke-width="2" d="M12 10v6m0 0l-3-3m3 3l3-3m2 8H7a2 2 0 01-2-2V5a2 2 0 012-2h5.586a1 1 0 01.707.293l5.414 5.414a1 1 0 01.293.707V19a2 2 0 01-2 2z"></path>
                      </svg>
                    </button>
                    <button
                      @click.stop="expandArtifact(artifact)"
                      class="text-xs text-gray-500 hover:text-gray-700 px-2 py-1 rounded hover:bg-gray-100"
                      title="Expand file"
                    >
                      <svg class="w-3 h-3" fill="none" stroke="currentColor" viewBox="0 0 24 24">
                        <path stroke-linecap="round" stroke-linejoin="round" stroke-width="2" d="M4 8V4m0 0h4M4 4l5 5m11-1V4m0 0h-4m4 0l-5 5M4 16v4m0 0h4m-4 0l5-5m11 5l-5-5m5 5v-4m0 4h-4"></path>
                      </svg>
                    </button>
                  </div>
                </div>
              </div>
              
              <div class="p-4">
                <div v-if="artifact.loading" class="flex items-center justify-center h-40">
                  <div class="animate-spin rounded-full h-8 w-8 border-b-2 border-gray-400"></div>
                </div>
                
                <!-- Image Preview -->
                <img 
                  v-else-if="artifact.type === 'image' && artifact.url"
                  :src="artifact.url" 
                  :alt="artifact.title"
                  class="w-full h-auto rounded hover:opacity-90 transition-opacity"
                  @load="artifact.loading = false"
                  @error="handleArtifactError(artifact)"
                />
                
                <!-- PDF Inline Viewer -->
                <div v-else-if="artifact.type === 'pdf'" class="w-full inline-viewer">
                  <div class="viewer-header rounded-lg p-2 mb-2">
                    <div class="flex items-center justify-between">
                      <div class="flex items-center space-x-2">
                        <svg class="w-4 h-4 text-gray-500" fill="none" stroke="currentColor" viewBox="0 0 24 24">
                          <path stroke-linecap="round" stroke-linejoin="round" stroke-width="2" d="M9 12h6m-6 4h6m2 5H7a2 2 0 01-2-2V5a2 2 0 012-2h5.586a1 1 0 01.707.293l5.414 5.414a1 1 0 01.293.707V19a2 2 0 01-2 2z"></path>
                        </svg>
                        <span class="text-sm font-medium">PDF Viewer</span>
                      </div>
                      <button 
                        @click.stop="downloadArtifact(artifact)"
                        class="text-xs bg-white text-gray-500 px-2 py-1 rounded hover:bg-gray-100 transition-colors border border-gray-200"
                      >
                        Download
                      </button>
                    </div>
                  </div>
                  <iframe
                    :src="artifact.url"
                    class="w-full h-96 rounded border-2 border-gray-200"
                    title="PDF Viewer"
                    @load="artifact.loading = false"
                    @error="handleArtifactError(artifact)"
                  ></iframe>
                </div>
                
                <!-- PowerPoint Download Interface -->
                <div v-else-if="artifact.type === 'powerpoint'" class="bg-gray-100 rounded-lg p-4 text-center hover:bg-gray-200 transition-colors cursor-pointer"
                     @click="downloadArtifact(artifact)">
                  <svg class="w-12 h-12 mx-auto mb-3 text-primary-brandColor" fill="none" stroke="currentColor" viewBox="0 0 24 24">
                    <path stroke-linecap="round" stroke-linejoin="round" stroke-width="2" d="M9 12h6m-6 4h6m2 5H7a2 2 0 01-2-2V5a2 2 0 012-2h5.586a1 1 0 01.707.293l5.414 5.414a1 1 0 01.293.707V19a2 2 0 01-2 2z"></path>
                    <path stroke-linecap="round" stroke-linejoin="round" stroke-width="2" d="M8 8h8M8 12h8M8 16h4"></path>
                  </svg>
                  <h4 class="text-sm font-medium text-gray-900 mb-1">PowerPoint Presentation</h4>
                  <p class="text-xs text-gray-600 mb-3">{{ artifact.title }}</p>
                  <button 
                    @click.stop="downloadArtifact(artifact)"
                    class="text-xs bg-white text-gray-500 px-2 py-1 rounded hover:bg-gray-100 transition-colors border border-gray-200"
                  >
                    Download
                  </button>
                </div>
                
                <!-- HTML Inline Viewer -->
                <div v-else-if="artifact.type === 'html'" class="w-full inline-viewer">
                  <div class="viewer-header rounded-lg p-2 mb-2">
                    <div class="flex items-center justify-between">
                      <div class="flex items-center space-x-2">
                        <svg class="w-4 h-4 text-orange-600" fill="none" stroke="currentColor" viewBox="0 0 24 24">
                          <path stroke-linecap="round" stroke-linejoin="round" stroke-width="2" d="M10 20l4-16m4 4l4 4-4 4M6 16l-4-4 4-4"></path>
                        </svg>
                        <span class="text-sm font-medium">HTML Viewer</span>
                      </div>
                      <div class="flex space-x-1">
                        <button 
                          @click.stop="openInNewTab(artifact.url)"
                          class="text-xs bg-white text-gray-500 px-2 py-1 rounded hover:bg-gray-100 transition-colors border border-gray-200"
                        >
                          Open
                        </button>
                        <button 
                          @click.stop="downloadArtifact(artifact)"
                          class="text-xs bg-white text-gray-500 px-2 py-1 rounded hover:bg-gray-100 transition-colors border border-gray-200"
                        >
                          Download
                        </button>
                      </div>
                    </div>
                  </div>
                  <iframe
                    :src="artifact.url"
                    class="w-full h-96 rounded border-2 border-gray-200"
                    title="HTML Viewer"
                    sandbox="allow-scripts allow-same-origin"
                    @load="artifact.loading = false"
                    @error="handleArtifactError(artifact)"
                  ></iframe>
                </div>
                
                <!-- Markdown Inline Viewer -->
                <div v-else-if="artifact.type === 'markdown'" class="w-full inline-viewer">
                  <div class="viewer-header rounded-lg p-2 mb-2">
                    <div class="flex items-center justify-between">
                      <div class="flex items-center space-x-2">
                        <svg class="w-4 h-4 text-gray-600" fill="none" stroke="currentColor" viewBox="0 0 24 24">
                          <path stroke-linecap="round" stroke-linejoin="round" stroke-width="2" d="M7 21h10a2 2 0 002-2V9.414a1 1 0 00-.293-.707l-5.414-5.414A1 1 0 0012.586 3H7a2 2 0 00-2 2v14a2 2 0 002 2z"></path>
                        </svg>
                        <span class="text-sm font-medium">Markdown Viewer</span>
                      </div>
                      <button 
                        @click.stop="downloadArtifact(artifact)"
                        class="text-xs bg-white text-gray-500 px-2 py-1 rounded hover:bg-gray-100 transition-colors border border-gray-200"
                      >
                        Download
                      </button>
                    </div>
                  </div>
                  <div class="bg-white rounded border-2 border-gray-200 p-4 h-96 overflow-y-auto">
                    <div v-if="artifact.content || artifact.preview" 
                         class="prose prose-sm max-w-none"
                         v-html="renderMarkdown(artifact.content || artifact.preview)"
                    ></div>
                    <div v-else class="flex items-center justify-center h-full text-gray-500">
                      <div class="text-center">
                        <svg class="w-8 h-8 mx-auto mb-2" fill="none" stroke="currentColor" viewBox="0 0 24 24">
                          <path stroke-linecap="round" stroke-linejoin="round" stroke-width="2" d="M9 12h6m-6 4h6m2 5H7a2 2 0 01-2-2V5a2 2 0 012-2h5.586a1 1 0 01.707.293l5.414 5.414a1 1 0 01.293.707V19a2 2 0 01-2 2z"></path>
                        </svg>
                        <p class="text-sm">Loading markdown content...</p>
                      </div>
                    </div>
                  </div>
                </div>
                
                <!-- CSV Inline Viewer -->
                <div v-else-if="artifact.type === 'csv'" class="w-full inline-viewer">
                  <div class="viewer-header rounded-lg p-2 mb-2">
                    <div class="flex items-center justify-between">
                      <div class="flex items-center space-x-2">
                        <svg class="w-4 h-4 text-green-600" fill="none" stroke="currentColor" viewBox="0 0 24 24">
                          <path stroke-linecap="round" stroke-linejoin="round" stroke-width="2" d="M9 12h6m-6 4h6m2 5H7a2 2 0 01-2-2V5a2 2 0 012-2h5.586a1 1 0 01.707.293l5.414 5.414a1 1 0 01.293.707V19a2 2 0 01-2 2z"></path>
                        </svg>
                        <span class="text-sm font-medium">CSV Data Viewer</span>
                      </div>
                      <button 
                        @click.stop="downloadArtifact(artifact)"
                        class="text-xs bg-white text-gray-500 px-2 py-1 rounded hover:bg-gray-100 transition-colors border border-gray-200"
                      >
                        Download
                      </button>
                    </div>
                  </div>
                  <div class="bg-white rounded border-2 border-gray-200 h-96 overflow-auto">
                    <div v-if="artifact.csvData || artifact.content || artifact.preview" class="p-2">
                      <table class="csv-table min-w-full text-left border-collapse text-xs">
                        <tbody>
                          <tr v-for="(row, idx) in parseCsvData(artifact)" :key="idx" 
                              :class="idx === 0 ? 'bg-gray-50 font-medium' : 'hover:bg-gray-50'"
                              class="border-b border-gray-200">
                            <td v-for="(cell, cellIdx) in row" :key="cellIdx" 
                                class="px-3 py-2 border-r border-gray-200 last:border-r-0">
                              {{ cell }}
                            </td>
                          </tr>
                        </tbody>
                      </table>
                    </div>
                    <div v-else class="flex items-center justify-center h-full text-gray-500">
                      <div class="text-center">
                        <div v-if="artifact.loading" class="flex flex-col items-center">
                          <div class="animate-spin rounded-full h-8 w-8 border-b-2 border-gray-400 mb-2"></div>
                          <p class="text-sm">Loading CSV data...</p>
                        </div>
                        <div v-else>
                          <svg class="w-8 h-8 mx-auto mb-2" fill="none" stroke="currentColor" viewBox="0 0 24 24">
                            <path stroke-linecap="round" stroke-linejoin="round" stroke-width="2" d="M9 12h6m-6 4h6m2 5H7a2 2 0 01-2-2V5a2 2 0 012-2h5.586a1 1 0 01.707.293l5.414 5.414a1 1 0 01.293.707V19a2 2 0 01-2 2z"></path>
                          </svg>
                          <p class="text-sm mb-2">Click here to load CSV data</p>
                          <button 
                            @click.stop="loadCsvContent(artifact)"
                            class="text-xs bg-white text-gray-500 px-3 py-2 rounded hover:bg-gray-100 transition-colors border border-gray-200"
                          >
                            Load Data
                          </button>
                        </div>
                      </div>
                    </div>
                  </div>
                </div>
                
                <!-- Fallback -->
                <div v-else class="flex items-center justify-center h-40 text-gray-500">
                  <div class="text-center">
                    <svg class="w-8 h-8 mx-auto mb-2" fill="none" stroke="currentColor" viewBox="0 0 24 24">
                      <path stroke-linecap="round" stroke-linejoin="round" stroke-width="2" d="M9 12h6m-6 4h6m2 5H7a2 2 0 01-2-2V5a2 2 0 012-2h5.586a1 1 0 01.707.293l5.414 5.414a1 1 0 01.293.707V19a2 2 0 01-2 2z"></path>
                    </svg>
                    <p class="text-sm">File not available</p>
                  </div>
                </div>
              </div>
            </div>
          </div>
          
          <!-- Collapsed Artifacts Preview -->
          <div v-else class="grid grid-cols-2 gap-2">
            <div 
              v-for="(artifact, index) in artifacts.slice(0, 4)" 
              :key="artifact.id"
              class="bg-gray-100 rounded p-2 text-center cursor-pointer hover:bg-gray-200 transition-colors"
              @click="expandArtifact(artifact)"
            >
              <div class="flex items-center justify-center mb-1">
                <svg v-if="artifact.type === 'image'" class="w-3 h-3 text-primary-brandColor" fill="none" stroke="currentColor" viewBox="0 0 24 24">
                  <path stroke-linecap="round" stroke-linejoin="round" stroke-width="2" d="M9 19v-6a2 2 0 00-2-2H5a2 2 0 00-2 2v6a2 2 0 002 2h2a2 2 0 002-2zm0 0V9a2 2 0 012-2h2a2 2 0 012 2v10m-6 0a2 2 0 002 2h2a2 2 0 002-2m0 0V5a2 2 0 012-2h2a2 2 0 012 2v14a2 2 0 01-2 2h-2a2 2 0 01-2-2z"></path>
                </svg>
                <svg v-else-if="artifact.type === 'pdf'" class="w-3 h-3 text-gray-500" fill="none" stroke="currentColor" viewBox="0 0 24 24">
                  <path stroke-linecap="round" stroke-linejoin="round" stroke-width="2" d="M9 12h6m-6 4h6m2 5H7a2 2 0 01-2-2V5a2 2 0 012-2h5.586a1 1 0 01.707.293l5.414 5.414a1 1 0 01.293.707V19a2 2 0 01-2 2z"></path>
                </svg>
                <svg v-else-if="artifact.type === 'markdown'" class="w-3 h-3 text-gray-500" fill="none" stroke="currentColor" viewBox="0 0 24 24">
                  <path stroke-linecap="round" stroke-linejoin="round" stroke-width="2" d="M7 21h10a2 2 0 002-2V9.414a1 1 0 00-.293-.707l-5.414-5.414A1 1 0 0012.586 3H7a2 2 0 00-2 2v14a2 2 0 002 2z"></path>
                </svg>
                <svg v-else-if="artifact.type === 'html'" class="w-3 h-3 text-gray-500" fill="none" stroke="currentColor" viewBox="0 0 24 24">
                  <path stroke-linecap="round" stroke-linejoin="round" stroke-width="2" d="M10 20l4-16m4 4l4 4-4 4M6 16l-4-4 4-4"></path>
                </svg>
                                 <svg v-else-if="artifact.type === 'powerpoint'" class="w-3 h-3 text-primary-400" fill="none" stroke="currentColor" viewBox="0 0 24 24">
                   <path stroke-linecap="round" stroke-linejoin="round" stroke-width="2" d="M9 12h6m-6 4h6m2 5H7a2 2 0 01-2-2V5a2 2 0 012-2h5.586a1 1 0 01.707.293l5.414 5.414a1 1 0 01.293.707V19a2 2 0 01-2 2z"></path>
                   <path stroke-linecap="round" stroke-linejoin="round" stroke-width="2" d="M8 8h8M8 12h8M8 16h4"></path>
                 </svg>
                <svg v-else-if="artifact.type === 'csv'" class="w-3 h-3 text-primary-400" fill="none" stroke="currentColor" viewBox="0 0 24 24">
                  <path stroke-linecap="round" stroke-linejoin="round" stroke-width="2" d="M9 12h6m-6 4h6m2 5H7a2 2 0 01-2-2V5a2 2 0 012-2h5.586a1 1 0 01.707.293l5.414 5.414a1 1 0 01.293.707V19a2 2 0 01-2 2z"></path>
                </svg>
                <svg v-else class="w-3 h-3 text-gray-600" fill="none" stroke="currentColor" viewBox="0 0 24 24">
                  <path stroke-linecap="round" stroke-linejoin="round" stroke-width="2" d="M9 12h6m-6 4h6m2 5H7a2 2 0 01-2-2V5a2 2 0 012-2h5.586a1 1 0 01.707.293l5.414 5.414a1 1 0 01.293.707V19a2 2 0 01-2 2z"></path>
                </svg>
              </div>
              <div class="text-xs text-gray-600 truncate">{{ artifact.title }}</div>
            </div>
            <div v-if="artifacts.length > 4" class="bg-gray-100 rounded p-2 text-center text-xs text-gray-500">
              +{{ artifacts.length - 4 }} more
            </div>
          </div>
        </div>
      </div>

      <!-- Execution Log -->
      <div v-if="executionLogs.length > 0" class="p-4 border-t bg-gray-50">
        <div class="flex items-center justify-between mb-3">
          <button
            @click="toggleLogSection"
            class="flex items-center space-x-2 text-left hover:text-primary-brandColor transition-colors"
          >
            <svg :class="{ 'rotate-90': logExpanded }" class="w-4 h-4 transform transition-transform" fill="none" stroke="currentColor" viewBox="0 0 24 24">
              <path stroke-linecap="round" stroke-linejoin="round" stroke-width="2" d="M9 5l7 7-7 7"></path>
            </svg>
            <h4 class="font-medium text-gray-900 text-sm">Execution Log</h4>
            <span class="text-xs text-gray-500">({{ executionLogs.length }} entries)</span>
          </button>
        </div>
        
        <div v-if="logExpanded" class="space-y-2 max-h-40 overflow-y-auto">
          <div 
            v-for="log in executionLogs" 
            :key="log.id"
            class="text-xs text-gray-600 flex items-start space-x-2"
          >
            <span class="text-gray-400">{{ formatLogTime(log.timestamp) }}</span>
            <span :class="getLogClass(log.type)">{{ log.message }}</span>
          </div>
        </div>
      </div>
    </div>
    
    <!-- Collapsed State Indicators -->
    <div v-else class="flex flex-col items-center justify-center h-full space-y-4 p-2">
      <!-- Status Indicator -->
      <div class="flex flex-col items-center space-y-2">
        
        <div v-if="isProcessing" class="animate-spin">
          <svg class="w-5 h-5 text-primary-brandColor" viewBox="0 0 24 24" fill="none" stroke="currentColor">
            <path stroke-linecap="round" stroke-linejoin="round" stroke-width="2" d="M10.325 4.317c.426-1.756 2.924-1.756 3.35 0a1.724 1.724 0 002.573 1.066c1.543-.94 3.31.826 2.37 2.37a1.724 1.724 0 001.065 2.572c1.756.426 1.756 2.924 0 3.35a1.724 1.724 0 00-1.066 2.573c.94 1.543-.826 3.31-2.37 2.37a1.724 1.724 0 00-2.572 1.065c-.426 1.756-2.924 1.756-3.35 0a1.724 1.724 0 00-2.573-1.066c-1.543.94-3.31-.826-2.37-2.37a1.724 1.724 0 00-1.065-2.572c-1.756-.426-1.756-2.924 0-3.35a1.724 1.724 0 001.066-2.573c-.94-1.543.826-3.31 2.37-2.37.996.608 2.296.07 2.572-1.065z"></path>
            <path stroke-linecap="round" stroke-linejoin="round" stroke-width="2" d="M15 12a3 3 0 11-6 0 3 3 0 016 0z"></path>
          </svg>
        </div>
      </div>
      
      <!-- Section Indicators -->
      <div class="flex flex-col space-y-3">
        <!-- Code Indicator -->
        <div v-if="codeContent" class="flex items-center justify-center w-8 h-8 bg-primary-50 rounded-lg" title="Code Available">
          <svg class="w-4 h-4 text-primary-brandColor" fill="none" stroke="currentColor" viewBox="0 0 24 24">
            <path stroke-linecap="round" stroke-linejoin="round" stroke-width="2" d="M10 20l4-16m4 4l4 4-4 4M6 16l-4-4 4-4"></path>
          </svg>
        </div>
        
        <!-- Artifacts Indicator -->
        <div v-if="artifacts.length > 0" class="flex flex-col items-center">
          <div class="flex items-center justify-center w-8 h-8 bg-primary-50 rounded-lg" title="Files Available">
            <svg class="w-4 h-4 text-primary-brandColor" fill="none" stroke="currentColor" viewBox="0 0 24 24">
              <path stroke-linecap="round" stroke-linejoin="round" stroke-width="2" d="M9 12h6m-6 4h6m2 5H7a2 2 0 01-2-2V5a2 2 0 012-2h5.586a1 1 0 01.707.293l5.414 5.414a1 1 0 01.293.707V19a2 2 0 01-2 2z"></path>
            </svg>
          </div>
          <span class="text-xs text-gray-500 mt-1">{{ artifacts.length }}</span>
        </div>
      </div>
    </div>
  </div>
</template>

<script setup>
import { computed, ref, watch, nextTick, onMounted, onUnmounted } from 'vue'
<<<<<<< HEAD
import { useAuth0 } from '@auth0/auth0-vue'

// Auth0 composable
const { getAccessTokenSilently } = useAuth0()
=======
import { marked } from 'marked'
import DOMPurify from 'dompurify'
>>>>>>> de2fb4aa

const props = defineProps({
  isOpen: {
    type: Boolean,
    default: false
  },
  streamingEvents: {
    type: Array,
    default: () => []
  },
  isSharedConversation: {
    type: Boolean,
    default: false
  },
  shareToken: {
    type: String,
    default: ''
  }
})

const emit = defineEmits(['close', 'expand-chart', 'expand-artifact', 'sidebar-state-changed'])

// Reactive state
const isCollapsed = ref(false)
const currentStatus = ref('Initializing...')
const statusDetails = ref('')
const isProcessing = ref(false)

const codeContent = ref('')
const executionLogs = ref([])
const artifacts = ref([])

// Section expansion states
const codeExpanded = ref(true)
const artifactsExpanded = ref(true)
const logExpanded = ref(false)

// Anti-flickering / streaming state
const lastCodeUpdate = ref('')
// Simple throttle timestamp for code streaming
const lastCodeUpdateTs = ref(0)
// Track length of processed events to detect new conversations and prevent artifacts flicker
const lastEventsLength = ref(0)
// Track index of the last processed Daytona tool-call chunk to detect new executions
const lastProcessedToolIndex = ref(-1)

// Template refs
const codeContainer = ref(null)

// Computed properties
const statusDotClass = computed(() => {
  if (isProcessing.value) return 'bg-primary-brandColor animate-pulse'
  if (artifacts.value.length > 0) return 'bg-primary-brandColor'
  return 'bg-yellow-500'
})

const codeLines = computed(() => {
  return codeContent.value ? codeContent.value.split('\n').length : 0
})

const codePreview = computed(() => {
  if (!codeContent.value) return ''
  const lines = codeContent.value.split('\n')
  return lines.slice(0, 2).join(' | ') + (lines.length > 2 ? '...' : '')
})

// Watch for streaming events changes - ENHANCED FOR LOADED CONVERSATIONS
watch(() => props.streamingEvents, (newEvents) => {
  // **THE FIX**: Clear all local state before processing new events
  // This ensures that when switching conversations, old data is wiped.
  codeContent.value = '';
  artifacts.value = [];
  executionLogs.value = [];
  
  if (newEvents && newEvents.length > 0) {
    processStreamingEvents(newEvents);
  }
}, { deep: true, immediate: true });

// Watch for code content changes and auto-scroll
watch(codeContent, (newCode, oldCode) => {
  // Only auto-scroll if the content has meaningfully changed and is expanded
  if (newCode && newCode !== oldCode && codeExpanded.value) {
    nextTick(() => {
      if (codeContainer.value) {
        codeContainer.value.scrollTop = codeContainer.value.scrollHeight
      }
    })
  }
})

// Watch for artifacts changes and auto-load CSV data
watch(artifacts, (newArtifacts) => {
  if (newArtifacts && newArtifacts.length > 0) {
    newArtifacts.forEach(artifact => {
      if (artifact.type === 'csv' && !artifact.csvData && !artifact.content && !artifact.loading) {
        // Auto-load CSV data when artifact is added
        nextTick(() => {
          loadCsvContent(artifact)
        })
      }
    })
  }
}, { deep: true })

// Methods
function safeUpdateCodeContent(newCode, context = '') {
  // Prevent unnecessary updates if code hasn't changed
  if (newCode === lastCodeUpdate.value) {
    return false; // No update needed
  }

  if (context === 'streaming') {
    const now = Date.now()
    // Throttle to ~60 ms per update (about 16 FPS)
    if (now - lastCodeUpdateTs.value < 60) {
      return false
    }
    lastCodeUpdateTs.value = now
  }

  // Apply update immediately
  codeContent.value = newCode
  lastCodeUpdate.value = newCode
  return true
}

function processStreamingEvents(events) {
  try {
    if (!events || !Array.isArray(events)) return

    // Detect a brand-new conversation (events length has shrunk)
    if (events.length < lastEventsLength.value) {
      artifacts.value = []
      executionLogs.value = []
      cleanupCodeUpdates()
      lastCodeUpdate.value = ''
      lastEventsLength.value = 0 // full reset
    }
    
    // Reset state when processing new events
    isProcessing.value = true
    
    // Reset anti-flickering state for fresh conversation
    cleanupCodeUpdates()
    lastCodeUpdate.value = ''
    
    let codeDetected = false
    let toolCallDetected = false
    let artifactCount = 0

    events.forEach((event, index) => {
      // Safety check for null/undefined events
      if (!event || typeof event !== 'object') {
        console.log(`Skipping invalid event at index ${index}:`, event);
        return;
      }
      
      const timestamp = event.data?.timestamp || event.timestamp || new Date().toISOString()
      
      switch (event.event) {
        case 'llm_stream_chunk':
          // Extract Python code from tool input - this is the key fix
          if (event.data?.content) {
            const content = event.data.content
            
            // Look for tool calls with code input - this is where the actual code is
            if (content.includes('<subgraph>DaytonaCodeSandbox</subgraph>')) {
              // Detect start of a NEW Daytona execution and reset code buffer for fresh streaming
              if (index > lastProcessedToolIndex.value) {
                lastProcessedToolIndex.value = index
                // Clear previous code so incoming chunks stream line-by-line again
                codeContent.value = ''
                lastCodeUpdate.value = ''
                lastCodeUpdateTs.value = 0
              }
              // Extract the code from tool_input
              const toolInputMatch = content.match(/<tool_input>([\s\S]*?)(?:<\/tool_input>|$)/) || 
                                    content.match(/<subgraph_input>([\s\S]*?)(?:<\/subgraph_input>|$)/);
              if (toolInputMatch && toolInputMatch[1]) {
                const extractedCode = toolInputMatch[1].trim()
                // Only update if this is actual Python code (contains import, def, plt, etc.)
                if (extractedCode.includes('import') || extractedCode.includes('def ') || 
                    extractedCode.includes('plt.') || extractedCode.includes('matplotlib') ||
                    extractedCode.includes('numpy') || extractedCode.includes('pandas')) {
                  if (safeUpdateCodeContent(extractedCode, 'streaming')) {
                    codeDetected = true
                    updateStatus('📝 Code generated', 'Python analysis script ready')
                    addToLog('Code generation detected', 'info', timestamp)
                  }
                }
              }
              
              toolCallDetected = true
              updateStatus('⚡ Executing code', 'Running in Daytona sandbox')
              addToLog('Tool call to DaytonaCodeSandbox detected', 'info', timestamp)
              // Remove automatic progress - let it complete naturally
            }
            
            // Also check for code blocks in regular content
            const codeMatch = content.match(/```python\n([\s\S]*?)```/)
            if (codeMatch && codeMatch[1] && !codeDetected) {
              if (safeUpdateCodeContent(codeMatch[1].trim(), 'streaming')) {
                codeDetected = true
              }
            }
          }
          break
          
        case 'agent_completion':
          // Handle both streaming and loaded conversation agent_completion events
          const eventData = event.data || event;

          
          if (eventData?.name === 'DaytonaCodeSandbox' || eventData?.agent_type === 'tool_response' || eventData?.agent_type === 'react_tool' || eventData?.agent_type === 'react_subgraph_DaytonaCodeSandbox') {

            // Handle tool call (react_tool) - extract code from tool input
            if ((eventData?.agent_type === 'react_tool' || eventData?.agent_type === 'react_subgraph_DaytonaCodeSandbox') && eventData.content && String(eventData.content).includes('DaytonaCodeSandbox')) {

              const contentStr = String(eventData.content);
              // Check for both tool_input and subgraph_input patterns
              const toolInputMatch = contentStr.match(/<tool_input>([\s\S]*?)(?:<\/tool_input>|$)/) || 
                                    contentStr.match(/<subgraph_input>([\s\S]*?)(?:<\/subgraph_input>|$)/);
              if (toolInputMatch && toolInputMatch[1]) {
                const extractedCode = toolInputMatch[1].trim()
                if (extractedCode.includes('import') || extractedCode.includes('def ') || 
                    extractedCode.includes('plt.') || extractedCode.includes('matplotlib') ||
                    extractedCode.includes('numpy') || extractedCode.includes('pandas')) {
                  if (safeUpdateCodeContent(extractedCode, 'loaded')) {
                    codeDetected = true
                    updateStatus('📝 Code loaded from history', 'Python analysis script')
                    addToLog('Code loaded from conversation history', 'info', timestamp)
                    console.log('Extracted code from tool call:', extractedCode.substring(0, 100) + '...');
                  }
                }
              }
            }
            
            // Extract charts from Daytona response (tool_response)
            const content = String(eventData.content || '')
            
            // Only process if content is a valid string
            if (!content || content.length === 0) {
              console.log('No content to process for charts');
              break;
            }
            
            // Look for file attachments, data URLs, and Redis file references
            const attachmentMatches = content.match(/!\[([^\]]*)\]\(attachment:([^)]+)\)/g)
            const dataUrlMatches = content.match(/!\[([^\]]*)\]\(data:image\/[^)]+\)/g)
            const redisFileMatches = content.match(/!\[([^\]]*)\]\(redis-(?:chart|file):([^:]+):([^)]+)\)/g)
            
            // Look for PDF, Markdown, and HTML file patterns  
            const pdfMatches = content.match(/!\[([^\]]*)\]\((?:attachment|redis-file):([^:)]+)(?::([^)]+))?\).*?\.pdf/gi)
            const markdownMatches = content.match(/!\[([^\]]*)\]\((?:attachment|redis-file):([^:)]+)(?::([^)]+))?\).*?\.md/gi)
            const htmlMatches = content.match(/!\[([^\]]*)\]\((?:attachment|redis-file):([^:)]+)(?::([^)]+))?\).*?\.html/gi)
            
                        // Handle attachment-based files (legacy)
              if (attachmentMatches) {
                attachmentMatches.forEach((match, idx) => {
                  const titleMatch = match.match(/!\[([^\]]*)\]/)
                  const idMatch = match.match(/attachment:([^)]+)/)
                  
                  if (idMatch) {
                    const fileId = idMatch[1]
                    const title = titleMatch && titleMatch[1] ? titleMatch[1] : `File ${idx + 1}`
                    
                    // Check if file with this ID already exists to prevent duplicates
                    const existingFile = artifacts.value.find(artifact => artifact.id === fileId)
                    if (existingFile) {
                      console.log(`Skipping duplicate attachment file with ID: ${fileId}`)
                      return;
                    }
                    
                    // Determine file type and create appropriate artifact
                    const fileType = getFileType(title, fileId)
                    
                    // Use different endpoint based on whether this is a shared conversation
                    let fileUrl;
                    if (props.isSharedConversation && props.shareToken) {
                      // Use the public shared file endpoint
                      fileUrl = `${import.meta.env.VITE_API_URL}/share/${props.shareToken}/files/${fileId}`;
                    } else {
                      // Use the authenticated endpoint
                      fileUrl = `/api/files/${fileId}`;
                    }
                    
                    const newArtifact = {
                      id: fileId,
                      title: title,
                      type: fileType,
                      url: fileUrl,
                      loading: true, // Set loading to true initially
                      downloadUrl: fileUrl,
                      preview: null
                    }
                    artifacts.value.push(newArtifact)
                    fetchArtifactContent(newArtifact);

                    artifactCount++
                    console.log(`Added attachment file: ${title} (${fileType}) with ID: ${fileId}`)
                  }
                })
              }
            
                        // Handle data URL-based images (legacy)
              if (dataUrlMatches) {
                dataUrlMatches.forEach((match, idx) => {
                  const titleMatch = match.match(/!\[([^\]]*)\]/)
                  const urlMatch = match.match(/\]\(([^)]+)\)/)
                  
                  if (urlMatch) {
                    const dataUrl = urlMatch[1]
                    const title = titleMatch && titleMatch[1] ? titleMatch[1] : `Image ${artifactCount + idx + 1}`
                    
                    // Check if file with this exact data URL already exists to prevent duplicates
                    const existingFile = artifacts.value.find(artifact => artifact.url === dataUrl)
                    if (existingFile) {
                      console.log(`Skipping duplicate data URL image: ${title}`)
                      return;
                    }
                    
                    const fileId = `data_image_${Date.now()}_${idx}`
                    
                    artifacts.value.push({
                      id: fileId,
                      title: title,
                      type: 'image',
                      url: dataUrl, // Use data URL directly
                      loading: false,
                      downloadUrl: dataUrl, // Data URLs can be used for download too
                      preview: null
                    })
                    artifactCount++
                    console.log(`Added data URL image: ${title}`)
                  }
                })
              }
            
                        // Handle Redis file references (new preferred method)
              if (redisFileMatches) {
                redisFileMatches.forEach((match, idx) => {
                  const titleMatch = match.match(/!\[([^\]]*)\]/)
                  const redisMatch = match.match(/redis-(?:chart|file):([^:]+):([^)]+)/)
                  
                  if (redisMatch) {
                    const fileId = redisMatch[1]
                    const userId = redisMatch[2]
                    const title = titleMatch && titleMatch[1] ? titleMatch[1] : `File ${artifactCount + idx + 1}`
                    
                    // Check if file with this ID already exists to prevent duplicates
                    const existingFile = artifacts.value.find(artifact => artifact.id === fileId)
                    if (existingFile) {
                      console.log(`Skipping duplicate Redis file with ID: ${fileId}`)
                      return;
                    }
                    
                    // Determine file type and create appropriate artifact
                    const fileType = getFileType(title, fileId)
                    
                    // Use different endpoint based on whether this is a shared conversation
                    let fileUrl;
                    if (props.isSharedConversation && props.shareToken) {
                      // Use the public shared file endpoint
                      fileUrl = `${import.meta.env.VITE_API_URL}/share/${props.shareToken}/files/${fileId}`;
                    } else {
                      // Use the authenticated endpoint
                      fileUrl = `/api/files/${fileId}`;
                    }
                    
                    const newArtifact = {
                      id: fileId,
                      title: title,
                      type: fileType,
                      url: fileUrl,
                      loading: true, // Set loading to true initially
                      downloadUrl: fileUrl,
                      preview: null
                    }
                    artifacts.value.push(newArtifact)
                    fetchArtifactContent(newArtifact);
                    
                    artifactCount++
                    console.log(`Added Redis file: ${title} (${fileType}) with ID: ${fileId} for user: ${userId}`)
                  }
                })
              }
            
            updateStatus('✅ Analysis complete', `Generated ${artifactCount} artifacts`)
            
            addToLog(`Analysis completed with ${artifactCount} files`, 'success', timestamp)
            isProcessing.value = false
          }
          break
      }
    })
    
    // Set initial status if no specific events detected
    if (!codeDetected && !toolCallDetected) {
      updateStatus('⏳ Ready for analysis', 'Waiting for code execution')
    } else if (codeDetected || artifactCount > 0) {
      // Update status to show loaded state
      updateStatus('Historical analysis loaded', `Code and ${artifactCount} files from conversation`)
    }

    // Update processed length so we can detect resets next time
    lastEventsLength.value = events.length
  } catch (error) {
    console.error('Error processing streaming events in DaytonaSidebar:', error);
    updateStatus('Error', 'Failed to process conversation history.')
    addToLog('Error processing streaming events: ' + error.message, 'error', new Date().toISOString())
  }
}

function createChartUrl(chartId, title) {
  // Create more realistic charts based on actual chart content
  if (title.toLowerCase().includes('tps') || title.toLowerCase().includes('throughput')) {
    return 'data:image/svg+xml;base64,' + btoa(`
      <svg xmlns="http://www.w3.org/2000/svg" width="600" height="400" viewBox="0 0 600 400">
        <rect width="100%" height="100%" fill="#f8fafc"/>
        <text x="300" y="30" text-anchor="middle" font-size="18" font-weight="bold" fill="#1f2937">Tokens Per Second vs Batch Size</text>
        <text x="300" y="50" text-anchor="middle" font-size="14" fill="#6b7280">Performance Analysis Across Models</text>
        <g stroke="#e5e7eb" stroke-width="1" fill="none">
          <line x1="80" y1="80" x2="80" y2="320"/>
          <line x1="80" y1="320" x2="520" y2="320"/>
        </g>
        <g fill="#3b82f6" stroke="#3b82f6" stroke-width="2">
          <circle cx="120" cy="280" r="4"/>
          <circle cx="180" cy="240" r="4"/>
          <circle cx="240" cy="180" r="4"/>
          <circle cx="300" cy="160" r="4"/>
          <circle cx="360" cy="120" r="4"/>
          <circle cx="420" cy="140" r="4"/>
          <path d="M120,280 L180,240 L240,180 L300,160 L360,120 L420,140" fill="none"/>
        </g>
        <text x="300" y="370" text-anchor="middle" font-size="12" fill="#6b7280">Batch Size</text>
        <text x="30" y="200" text-anchor="middle" font-size="12" fill="#6b7280" transform="rotate(-90 30 200)">TPS</text>
        <text x="500" y="340" font-size="10" fill="#3b82f6">AuroraSynth-X2</text>
      </svg>
    `)
  } else if (title.toLowerCase().includes('ttfb') || title.toLowerCase().includes('latency')) {
    return 'data:image/svg+xml;base64,' + btoa(`
      <svg xmlns="http://www.w3.org/2000/svg" width="600" height="400" viewBox="0 0 600 400">
        <rect width="100%" height="100%" fill="#f8fafc"/>
        <text x="300" y="30" text-anchor="middle" font-size="18" font-weight="bold" fill="#1f2937">Time to First Byte vs Batch Size</text>
        <text x="300" y="50" text-anchor="middle" font-size="14" fill="#6b7280">Latency Analysis Across Models</text>
        <g stroke="#e5e7eb" stroke-width="1" fill="none">
          <line x1="80" y1="80" x2="80" y2="320"/>
          <line x1="80" y1="320" x2="520" y2="320"/>
        </g>
        <g fill="#ef4444" stroke="#ef4444" stroke-width="2">
          <circle cx="120" cy="300" r="4"/>
          <circle cx="180" cy="290" r="4"/>
          <circle cx="240" cy="285" r="4"/>
          <circle cx="300" cy="260" r="4"/>
          <circle cx="360" cy="220" r="4"/>
          <circle cx="420" cy="180" r="4"/>
          <path d="M120,300 L180,290 L240,285 L300,260 L360,220 L420,180" fill="none"/>
        </g>
        <text x="300" y="370" text-anchor="middle" font-size="12" fill="#6b7280">Batch Size</text>
        <text x="30" y="200" text-anchor="middle" font-size="12" fill="#6b7280" transform="rotate(-90 30 200)">TTFB (seconds)</text>
        <text x="500" y="340" font-size="10" fill="#ef4444">TitanNova-200b-Guide</text>
      </svg>
    `)
  } else {
    // Generic chart
    return 'data:image/svg+xml;base64,' + btoa(`
      <svg xmlns="http://www.w3.org/2000/svg" width="600" height="400" viewBox="0 0 600 400">
        <rect width="100%" height="100%" fill="#f8fafc"/>
        <text x="300" y="30" text-anchor="middle" font-size="18" font-weight="bold" fill="#1f2937">${title}</text>
        <g stroke="#e5e7eb" stroke-width="1" fill="none">
          <line x1="80" y1="80" x2="80" y2="320"/>
          <line x1="80" y1="320" x2="520" y2="320"/>
        </g>
        <g fill="#8b5cf6" stroke="#8b5cf6" stroke-width="2">
          <circle cx="120" cy="200" r="4"/>
          <circle cx="200" cy="150" r="4"/>
          <circle cx="280" cy="180" r="4"/>
          <circle cx="360" cy="120" r="4"/>
          <circle cx="440" cy="160" r="4"/>
          <path d="M120,200 L200,150 L280,180 L360,120 L440,160" fill="none"/>
        </g>
        <text x="300" y="370" text-anchor="middle" font-size="12" fill="#6b7280">Data Points</text>
        <text x="30" y="200" text-anchor="middle" font-size="12" fill="#6b7280" transform="rotate(-90 30 200)">Values</text>
      </svg>
    `)
  }
}

function getCurrentUserId() {
  // Try to extract user_id from existing Redis files in artifacts
  for (const artifact of artifacts.value) {
    if (artifact.url && artifact.url.includes('user_id=')) {
      const match = artifact.url.match(/user_id=([^&]+)/)
      if (match) {
        return match[1]
      }
    }
  }
  
  // Fallback: try to get from localStorage, sessionStorage, or other global state
  // This might need to be adjusted based on your authentication system
  if (typeof window !== 'undefined') {
    return localStorage.getItem('user_id') || sessionStorage.getItem('user_id') || 'current_user'
  }
  
  return 'current_user'
}

function getFileType(title, fileId) {
  // Determine file type based on title or file extension
  const lowerTitle = title.toLowerCase()
  const lowerFileId = fileId.toLowerCase()
  
  if (lowerTitle.includes('.pdf') || lowerFileId.includes('.pdf')) {
    return 'pdf'
  } else if (lowerTitle.includes('.md') || lowerTitle.includes('markdown') || lowerFileId.includes('.md')) {
    return 'markdown'
  } else if (lowerTitle.includes('.html') || lowerTitle.includes('.htm') || lowerFileId.includes('.html') || lowerFileId.includes('.htm')) {
    return 'html'
  } else if (lowerTitle.includes('.ppt') || lowerTitle.includes('.pptx') || lowerTitle.includes('powerpoint') || 
             lowerFileId.includes('.ppt') || lowerFileId.includes('.pptx') || lowerFileId.includes('powerpoint') ||
             lowerTitle.includes('presentation') || lowerTitle.includes('slides')) {
    return 'powerpoint'
  } else if (lowerTitle.includes('.csv') || lowerFileId.includes('.csv') || lowerTitle.includes('csv') ||
             lowerTitle.includes('comma-separated') || lowerTitle.includes('spreadsheet')) {
    return 'csv'
  } else if (lowerTitle.includes('chart') || lowerTitle.includes('graph') || lowerTitle.includes('plot') || 
             lowerTitle.includes('visualization') || lowerTitle.includes('diagram')) {
    return 'image'
  } else {
    // Default to image for backward compatibility
    return 'image'
  }
}

function updateStatus(status, details = '') {
  currentStatus.value = status
  statusDetails.value = details
  isProcessing.value = status.includes('Executing') || status.includes('Running')
}

function addToLog(message, type = 'info', timestamp) {
  executionLogs.value.push({
    id: Date.now() + Math.random(),
    message,
    type,
    timestamp
  })
  
  if (executionLogs.value.length > 50) {
    executionLogs.value = executionLogs.value.slice(-50)
  }
}

function highlightPythonCode(code) {
  if (!code) return ''
  
  // Simple approach: just escape HTML and add basic styling
  // No complex regex that can break
  return code
    .replace(/&/g, '&amp;')
    .replace(/</g, '&lt;')
    .replace(/>/g, '&gt;')
    .replace(/\n/g, '<br>')
}

function parseCsvData(artifact) {
  // Enhanced CSV parsing for full viewer - handle quoted fields and edge cases
  const csvText = artifact.csvData || artifact.content || artifact.preview
  if (!csvText) return []
  
  try {
    const lines = csvText.split('\n').filter(line => line.trim()).slice(0, 50) // Show more rows
    return lines.map(line => {
      const cells = []
      let current = ''
      let inQuotes = false
      let i = 0
      
      while (i < line.length && cells.length < 10) { // Show more columns
        const char = line[i]
        
        if (char === '"' && (i === 0 || line[i-1] === ',')) {
          inQuotes = true
        } else if (char === '"' && inQuotes && (i === line.length - 1 || line[i+1] === ',')) {
          inQuotes = false
        } else if (char === ',' && !inQuotes) {
          cells.push(current.trim())
          current = ''
          i++
          continue
        } else {
          current += char
        }
        i++
      }
      
      // Add the last cell
      if (current || cells.length === 0) {
        cells.push(current.trim())
      }
      
      // Clean up cells - remove quotes and truncate long values
      return cells.map(cell => {
        cell = cell.replace(/^"|"$/g, '') // Remove surrounding quotes
        return cell.length > 30 ? cell.substring(0, 27) + '...' : cell
      })
    })
  } catch (error) {
    console.warn('Error parsing CSV data:', error)
    // Fallback to simple parsing
    const lines = csvText.split('\n').filter(line => line.trim()).slice(0, 50)
    return lines.map(line => 
      line.split(',').slice(0, 10).map(cell => {
        cell = cell.trim().replace(/^"|"$/g, '')
        return cell.length > 30 ? cell.substring(0, 27) + '...' : cell
      })
    )
  }
}



function openInNewTab(url) {
  window.open(url, '_blank', 'noopener,noreferrer')
}

async function loadCsvContent(artifact) {
  if (artifact.csvData || artifact.content) return
  
  try {
    artifact.loading = true
<<<<<<< HEAD
    const response = await fetch(artifact.url, {
        headers: {
            'Authorization': `Bearer ${await getAccessTokenSilently()}`
        }
    })
=======
    let headers = {};
    
    // Use different authentication based on whether this is a shared conversation
    if (props.isSharedConversation && props.shareToken) {
      // For shared conversations, we don't need authentication headers
      // The backend will handle the authentication via the share token
    } else {
      // For normal conversations, use authentication
      headers = {
        'Authorization': `Bearer ${await window.Clerk.session.getToken()}`
      };
    }
    
    const response = await fetch(artifact.url, { headers })
>>>>>>> de2fb4aa
    if (response.ok) {
      const csvText = await response.text()
      artifact.csvData = csvText
      artifact.loading = false
    } else {
      throw new Error('Failed to load CSV data')
    }
  } catch (error) {
    console.error('Error loading CSV content:', error)
    artifact.loading = false
    addToLog(`Failed to load CSV data: ${artifact.title}`, 'error', new Date().toISOString())
  }
}

function renderMarkdown(markdownText) {
  if (!markdownText) return ''
  
  // Simple markdown to HTML conversion for basic formatting
  // This is a basic implementation - you might want to use a proper markdown library
  let html = markdownText
    .replace(/^### (.*$)/gim, '<h3 class="text-lg font-semibold mt-4 mb-2">$1</h3>')
    .replace(/^## (.*$)/gim, '<h2 class="text-xl font-semibold mt-4 mb-2">$1</h2>')
    .replace(/^# (.*$)/gim, '<h1 class="text-2xl font-bold mt-4 mb-2">$1</h1>')
    .replace(/\*\*(.*?)\*\*/g, '<strong>$1</strong>')
    .replace(/\*(.*?)\*/g, '<em>$1</em>')
    .replace(/`(.*?)`/g, '<code class="bg-gray-100 px-1 rounded text-sm">$1</code>')
    .replace(/\n\n/g, '</p><p class="mb-2">')
    .replace(/\n/g, '<br>')
  
  return `<p class="mb-2">${html}</p>`
}

function formatLogTime(timestamp) {
  return new Date(timestamp).toLocaleTimeString([], { 
    hour: '2-digit', 
    minute: '2-digit',
    second: '2-digit'
  })
}

function getLogClass(type) {
  const classes = {
    'info': 'text-gray-600',
    'success': 'text-gray-700', 
    'warning': 'text-gray-600',
    'error': 'text-gray-800'
  }
  return classes[type] || 'text-gray-600'
}

// UI interaction methods
function toggleCollapse() {
  isCollapsed.value = !isCollapsed.value
}

function handleClose() {
  cleanupCodeUpdates()
  emit('close')
}

function toggleCodeSection() {
  codeExpanded.value = !codeExpanded.value
}

function toggleArtifactsSection() {
  artifactsExpanded.value = !artifactsExpanded.value
}

function toggleLogSection() {
  logExpanded.value = !logExpanded.value
}

function copyCode() {
  if (codeContent.value) {
    navigator.clipboard.writeText(codeContent.value)
  }
}

async function downloadArtifact(artifact) {
  if (!artifact.url) return;

  // For blob or data URLs, we can create a link and click it
  if (artifact.url.startsWith('blob:') || artifact.url.startsWith('data:')) {
    const link = document.createElement('a');
    link.href = artifact.url;
    const extension = getFileExtension(artifact.type);
    link.download = `${artifact.title.replace(/\s+/g, '_')}.${extension}`;
    document.body.appendChild(link);
    link.click();
    document.body.removeChild(link);
    return;
  }

  // For API URLs that haven't been converted to blobs yet, fetch with auth
  try {
<<<<<<< HEAD
    const response = await fetch(artifact.url, {
      headers: {
        'Authorization': `Bearer ${await getAccessTokenSilently()}`
      }
    });
=======
    let headers = {};
    
    // Use different authentication based on whether this is a shared conversation
    if (props.isSharedConversation && props.shareToken) {
      // For shared conversations, we don't need authentication headers
      // The backend will handle the authentication via the share token
    } else {
      // For normal conversations, use authentication
      headers = {
        'Authorization': `Bearer ${await window.Clerk.session.getToken()}`
      };
    }
    
    const response = await fetch(artifact.url, { headers });
>>>>>>> de2fb4aa
    if (!response.ok) throw new Error('Download failed');
    
    const blob = await response.blob();
    const url = window.URL.createObjectURL(blob);
    const link = document.createElement('a');
    link.href = url;
    const extension = getFileExtension(artifact.type);
    link.download = `${artifact.title.replace(/\s+/g, '_')}.${extension}`;
    document.body.appendChild(link);
    link.click();
    window.URL.revokeObjectURL(url);
    document.body.removeChild(link);

  } catch (error) {
    console.error('Error downloading artifact:', error);
    addToLog(`Failed to download: ${artifact.title}`, 'error', new Date().toISOString());
  }
}

function getFileExtension(type) {
  const extensions = {
    'pdf': 'pdf',
    'markdown': 'md',
    'html': 'html',
    'powerpoint': 'pptx',
    'csv': 'csv',
    'image': 'png'
  }
  return extensions[type] || 'txt'
}

function expandArtifact(artifact) {
  console.log('Expanding artifact:', artifact)
  
  // Ensure the artifact has the correct structure for ArtifactCanvas
  const enhancedArtifact = {
    ...artifact,
    id: artifact.id,
    title: artifact.title,
    type: artifact.type === 'image' ? 'chart' : artifact.type, // ArtifactCanvas expects 'chart' for images
    url: artifact.url || artifact.downloadUrl,
    content: artifact.content || artifact.csvData || artifact.preview,
    downloadUrl: artifact.downloadUrl || artifact.url
  }
  
  console.log('Enhanced artifact for ArtifactCanvas:', enhancedArtifact)
  
  // For CSV files, ensure data is loaded
  if (artifact.type === 'csv' && !artifact.csvData && !artifact.content) {
    loadCsvContent(artifact)
  }
  
  // Emit the enhanced artifact
  emit('expand-artifact', enhancedArtifact)
  
  // Also emit expand-chart for backward compatibility with images
  if (artifact.type === 'image') {
    emit('expand-chart', enhancedArtifact)
  }
}

function handleArtifactError(artifact) {
  artifact.loading = false
  addToLog(`Failed to load file: ${artifact.title}`, 'error', new Date().toISOString())
}

function cleanupCodeUpdates() {
  // Nothing to clean since we switched to timestamp-based throttle
  lastProcessedToolIndex.value = -1
}

async function fetchArtifactContent(artifact) {
  // Do nothing for data URLs or if content is already a blob
  if (artifact.url.startsWith('data:') || artifact.url.startsWith('blob:')) {
    artifact.loading = false;
    return;
  }

  try {
<<<<<<< HEAD
    const response = await fetch(artifact.url, {
      headers: {
        'Authorization': `Bearer ${await getAccessTokenSilently()}`
      }
    });
=======
    let headers = {};
    
    // Use different authentication based on whether this is a shared conversation
    if (props.isSharedConversation && props.shareToken) {
      // For shared conversations, we don't need authentication headers
      // The backend will handle the authentication via the share token
    } else {
      // For normal conversations, use authentication
      headers = {
        'Authorization': `Bearer ${await window.Clerk.session.getToken()}`
      };
    }
    
    const response = await fetch(artifact.url, { headers });
>>>>>>> de2fb4aa

    if (!response.ok) {
      throw new Error(`Failed to fetch artifact: ${response.statusText}`);
    }

    const artifactIndex = artifacts.value.findIndex(a => a.id === artifact.id);
    if (artifactIndex === -1) return;

    // Create a new object to ensure reactivity is triggered
    const updatedArtifact = { ...artifacts.value[artifactIndex] };

    if (updatedArtifact.type === 'csv' || updatedArtifact.type === 'markdown') {
      const textContent = await response.text();
      updatedArtifact.content = textContent;
      if (updatedArtifact.type === 'csv') {
        updatedArtifact.csvData = textContent;
      }
    } else {
      // For image, pdf, html, powerpoint etc.
      const blob = await response.blob();
      const blobUrl = URL.createObjectURL(blob);
      updatedArtifact.url = blobUrl;
      // Also update downloadUrl to the blob so it can be downloaded directly
      updatedArtifact.downloadUrl = blobUrl;
    }
    
    updatedArtifact.loading = false;
    
    // Replace the item in the array to ensure reactivity
    artifacts.value[artifactIndex] = updatedArtifact;

  } catch (error) {
    console.error(`Error loading content for artifact ${artifact.title}:`, error);
    addToLog(`Failed to load artifact: ${artifact.title}`, 'error', new Date().toISOString());
    const artToUpdate = artifacts.value.find(a => a.id === artifact.id);
    if(artToUpdate) artToUpdate.loading = false;
  }
}

// Lifecycle - ENHANCED FOR LOADED CONVERSATIONS
onMounted(() => {
  // Process any existing streaming data (including historical data from loaded conversations)
  if (props.streamingEvents && props.streamingEvents.length > 0) {
    console.log('DaytonaSidebar: Processing existing streaming events on mount:', props.streamingEvents.length);
    processStreamingEvents(props.streamingEvents);
  }
})

onUnmounted(() => {
  // Clean up any pending debounced updates
  cleanupCodeUpdates()
})

// Watch for sidebar open/close state changes and emit to parent
watch(() => props.isOpen, (newState) => {
  emit('sidebar-state-changed', { 
    isOpen: newState, 
    isCollapsed: isCollapsed.value,
    width: newState ? (isCollapsed.value ? 64 : '50%') : 0
  })
}, { immediate: true })

watch(isCollapsed, (newCollapsed) => {
  if (props.isOpen) {
    emit('sidebar-state-changed', { 
      isOpen: props.isOpen, 
      isCollapsed: newCollapsed,
      width: newCollapsed ? 64 : '50%'
    })
  }
})
</script>

<style scoped>
::-webkit-scrollbar {
  width: 6px;
}

::-webkit-scrollbar-track {
  background: #f1f1f1;
}

::-webkit-scrollbar-thumb {
  background: #c1c1c1;
  border-radius: 3px;
}

::-webkit-scrollbar-thumb:hover {
  background: #a8a8a8;
}

.transition-colors {
  transition: color 0.3s ease;
}

.animate-pulse {
  animation: pulse 2s cubic-bezier(0.4, 0, 0.6, 1) infinite;
}

@keyframes pulse {
  0%, 100% {
    opacity: 1;
  }
  50% {
    opacity: .5;
  }
}

.rotate-90 {
  transform: rotate(90deg);
}

/* Enhanced styles for inline viewers */
.inline-viewer {
  transition: all 0.3s ease;
}

.inline-viewer:hover {
  box-shadow: 0 4px 12px rgba(0, 0, 0, 0.1);
}

.viewer-header {
  background: linear-gradient(135deg, #f8fafc 0%, #f9fafb 100%);
  border-bottom: 1px solid #f3f4f6;
}

.csv-table {
  font-family: 'SF Mono', Monaco, 'Cascadia Code', 'Roboto Mono', Consolas, 'Courier New', monospace;
}

.csv-table tbody tr:hover {
  background-color: #f8fafc;
}

.prose h1, .prose h2, .prose h3 {
  color: #1f2937;
}

.prose code {
  background-color: #f3f4f6;
  padding: 0.125rem 0.25rem;
  border-radius: 0.25rem;
  font-size: 0.875em;
  color: #4E226B;
}
</style> <|MERGE_RESOLUTION|>--- conflicted
+++ resolved
@@ -495,15 +495,12 @@
 
 <script setup>
 import { computed, ref, watch, nextTick, onMounted, onUnmounted } from 'vue'
-<<<<<<< HEAD
+import { marked } from 'marked'
+import DOMPurify from 'dompurify'
 import { useAuth0 } from '@auth0/auth0-vue'
 
 // Auth0 composable
 const { getAccessTokenSilently } = useAuth0()
-=======
-import { marked } from 'marked'
-import DOMPurify from 'dompurify'
->>>>>>> de2fb4aa
 
 const props = defineProps({
   isOpen: {
@@ -1137,28 +1134,11 @@
   
   try {
     artifact.loading = true
-<<<<<<< HEAD
     const response = await fetch(artifact.url, {
         headers: {
             'Authorization': `Bearer ${await getAccessTokenSilently()}`
         }
     })
-=======
-    let headers = {};
-    
-    // Use different authentication based on whether this is a shared conversation
-    if (props.isSharedConversation && props.shareToken) {
-      // For shared conversations, we don't need authentication headers
-      // The backend will handle the authentication via the share token
-    } else {
-      // For normal conversations, use authentication
-      headers = {
-        'Authorization': `Bearer ${await window.Clerk.session.getToken()}`
-      };
-    }
-    
-    const response = await fetch(artifact.url, { headers })
->>>>>>> de2fb4aa
     if (response.ok) {
       const csvText = await response.text()
       artifact.csvData = csvText
@@ -1254,28 +1234,11 @@
 
   // For API URLs that haven't been converted to blobs yet, fetch with auth
   try {
-<<<<<<< HEAD
     const response = await fetch(artifact.url, {
       headers: {
         'Authorization': `Bearer ${await getAccessTokenSilently()}`
       }
     });
-=======
-    let headers = {};
-    
-    // Use different authentication based on whether this is a shared conversation
-    if (props.isSharedConversation && props.shareToken) {
-      // For shared conversations, we don't need authentication headers
-      // The backend will handle the authentication via the share token
-    } else {
-      // For normal conversations, use authentication
-      headers = {
-        'Authorization': `Bearer ${await window.Clerk.session.getToken()}`
-      };
-    }
-    
-    const response = await fetch(artifact.url, { headers });
->>>>>>> de2fb4aa
     if (!response.ok) throw new Error('Download failed');
     
     const blob = await response.blob();
@@ -1355,28 +1318,11 @@
   }
 
   try {
-<<<<<<< HEAD
     const response = await fetch(artifact.url, {
       headers: {
         'Authorization': `Bearer ${await getAccessTokenSilently()}`
       }
     });
-=======
-    let headers = {};
-    
-    // Use different authentication based on whether this is a shared conversation
-    if (props.isSharedConversation && props.shareToken) {
-      // For shared conversations, we don't need authentication headers
-      // The backend will handle the authentication via the share token
-    } else {
-      // For normal conversations, use authentication
-      headers = {
-        'Authorization': `Bearer ${await window.Clerk.session.getToken()}`
-      };
-    }
-    
-    const response = await fetch(artifact.url, { headers });
->>>>>>> de2fb4aa
 
     if (!response.ok) {
       throw new Error(`Failed to fetch artifact: ${response.statusText}`);
