--- conflicted
+++ resolved
@@ -201,24 +201,9 @@
       this.loadingCharts.add(fileId);
       
       try {
-<<<<<<< HEAD
         const token = await this.getAccessTokenSilently();
         const response = await api.get(`/files/${fileId}`, {
           headers: {
-=======
-        let endpoint;
-        let headers = {};
-        
-        // Use different endpoint based on whether this is a shared conversation
-        if (this.isSharedConversation && this.shareToken) {
-          // Use the public shared file endpoint
-          endpoint = `/share/${this.shareToken}/files/${fileId}`;
-        } else {
-          // Use the authenticated endpoint
-          endpoint = `/files/${fileId}`;
-          const token = await getClerkToken();
-          headers = {
->>>>>>> de2fb4aa
             'Authorization': `Bearer ${token}`
           };
         }
