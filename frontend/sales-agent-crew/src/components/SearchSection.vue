--- conflicted
+++ resolved
@@ -153,12 +153,6 @@
 import { decryptKey } from '../utils/encryption'
 import ErrorModal from './ErrorModal.vue'
 import axios from 'axios'
-import { uploadDocument } from '../services/api'
-<<<<<<< HEAD
-import { DocumentArrowUpIcon, XMarkIcon } from '@heroicons/vue/24/outline'
-=======
-import { DocumentArrowUpIcon } from '@heroicons/vue/24/outline'
->>>>>>> 3e31a29b
 
 const props = defineProps({
   keysUpdated: {
@@ -192,15 +186,6 @@
 const serperKey = ref(null)
 const errorMessage = ref('')
 const showErrorModal = ref(false)
-const fileInput = ref(null)
-const uploadStatus = ref(null)
-<<<<<<< HEAD
-
-// Add new reactive state for documents
-const uploadedDocuments = ref([])
-const selectedDocuments = ref([])
-=======
->>>>>>> 3e31a29b
 
 // Clerk
 const { userId } = useAuth()
@@ -490,151 +475,6 @@
 function openSettings() {
   emit('openSettings')
 }
-
-async function handleFileUpload(event) {
-  const file = event.target.files[0]
-  if (!file) return
-
-  try {
-<<<<<<< HEAD
-    uploadStatus.value = { type: 'info', message: 'Uploading document...' }
-
-    const formData = new FormData()
-    formData.append('file', file)
-
-    const response = await axios.post(
-      `${import.meta.env.VITE_API_URL}/upload`,
-      formData,
-      {
-        headers: {
-          'x-user-id': userId.value || '',
-        }
-      }
-    )
-
-    // Store the uploaded document
-    const document = response.data.document
-    uploadedDocuments.value.push(document)
-    selectedDocuments.value.push(document.id)
-
-    uploadStatus.value = { type: 'success', message: 'Document uploaded successfully!' }
-    
-    // Clear the file input
-    if (fileInput.value) {
-      fileInput.value.value = ''
-    }
-  } catch (error) {
-    console.error('[SearchSection] Upload error:', error)
-    uploadStatus.value = { 
-      type: 'error', 
-      message: error.response?.data?.error || 'Failed to upload document' 
-    }
-  }
-}
-
-// Load user's documents on mount
-async function loadUserDocuments() {
-  try {
-    const response = await axios.get(
-      `${import.meta.env.VITE_API_URL}/documents/${userId.value}`,
-      {
-        headers: {
-          'x-user-id': userId.value || '',
-        }
-      }
-    )
-    uploadedDocuments.value = response.data.documents
-  } catch (error) {
-    console.error('[SearchSection] Error loading documents:', error)
-  }
-}
-
-function toggleDocumentSelection(docId) {
-  const index = selectedDocuments.value.indexOf(docId)
-  if (index === -1) {
-    selectedDocuments.value.push(docId)
-  } else {
-    selectedDocuments.value.splice(index, 1)
-  }
-}
-
-async function removeDocument(docId) {
-  try {
-    // Remove from backend
-    await axios.delete(
-      `${import.meta.env.VITE_API_URL}/documents/${userId.value}/${docId}`,
-      {
-        headers: {
-          'x-user-id': userId.value || '',
-        }
-      }
-    )
-
-    // Remove from selected documents if it was selected
-    const selectedIndex = selectedDocuments.value.indexOf(docId)
-    if (selectedIndex !== -1) {
-      selectedDocuments.value.splice(selectedIndex, 1)
-    }
-
-    // Remove from uploaded documents list
-    uploadedDocuments.value = uploadedDocuments.value.filter(doc => doc.id !== docId)
-
-    // Show success message
-    uploadStatus.value = { type: 'success', message: 'Document removed successfully!' }
-    setTimeout(() => {
-      uploadStatus.value = null
-    }, 3000)
-
-  } catch (error) {
-    console.error('[SearchSection] Error removing document:', error)
-    uploadStatus.value = { 
-      type: 'error', 
-      message: error.response?.data?.error || 'Failed to remove document' 
-    }
-=======
-    // If we don't have a runId, trigger searchStart to generate one and wait for it
-    if (!props.runId) {
-      console.log('[SearchSection] No runId, triggering searchStart')
-      emit('searchStart', 'document_upload')
-      // Wait for Vue to update the prop
-      await nextTick()
-      // If still no runId, wait a bit longer
-      if (!props.runId) {
-        await new Promise(resolve => setTimeout(resolve, 100))
-      }
-      // Check if we got a runId
-      if (!props.runId) {
-        console.warn('[SearchSection] Still no runId after waiting')
-      }
-    }
-    console.log('[SearchSection] Using runId:', props.runId)
-
-    uploadStatus.value = { type: 'info', message: 'Uploading document...' }
-    
-    const result = await uploadDocument(file, userId.value, props.runId)
-    
-    uploadStatus.value = {
-      type: 'success',
-      message: `Document processed successfully into ${result.num_chunks} chunks`
-    }
-    
-    // Clear after 5 seconds
-    setTimeout(() => {
-      uploadStatus.value = null
-    }, 5000)
-    
-  } catch (error) {
-    console.error('Upload error:', error)
-    uploadStatus.value = {
-      type: 'error',
-      message: error.response?.data?.error || 'Failed to upload document'
-    }
-  } finally {
-    // Clear the file input
-    event.target.value = ''
->>>>>>> 3e31a29b
-  }
-}
 </script>
 
 <style scoped>
