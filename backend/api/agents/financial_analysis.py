--- conflicted
+++ resolved
@@ -106,13 +106,9 @@
                 run_id=conversation_id,
                 docs_included=True if message.docs else False,
                 verbose=False,
-<<<<<<< HEAD
-                message_id=message.message_id,
                 extra_headers=self.api_keys.extra_headers,
-=======
                 message_id=message.message_id, 
                 redis_client=self.redis_client
->>>>>>> c1b537f2
             )
 
             parameters = message.parameters.model_dump()
