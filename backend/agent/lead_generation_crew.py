--- conflicted
+++ resolved
@@ -2,11 +2,8 @@
 import os
 import uuid
 
-<<<<<<< HEAD
 from agent.crewai_llm import CustomLLM
-=======
 from api.services.redis_service import SecureRedisService
->>>>>>> c1b537f2
 
 parent_dir = os.path.abspath(os.path.join(os.path.dirname(__file__), ".."))
 if parent_dir not in sys.path:
@@ -83,11 +80,8 @@
         user_id: str = "",
         run_id: str = "",
         message_id: str = "",
-<<<<<<< HEAD
         extra_headers: Optional[Dict[str, str]] = None,
-=======
         redis_client: SecureRedisService = None,
->>>>>>> c1b537f2
         verbose: bool = True,
     ):
 
